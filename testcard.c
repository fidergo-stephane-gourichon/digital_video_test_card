--- conflicted
+++ resolved
@@ -436,35 +436,6 @@
   fillRect(surface, x+3*w6, y+3*h6, 2*w6, 2*h6, color3);
 }
 
-<<<<<<< HEAD
-static void subsampleVLines(SDL_Surface *surface, int x, int y, int w, int h, Uint32 color0, Uint32 color1, Uint32 color2, Uint32 color3, Uint32 color4)
-{
-  fillRect(surface, x, y, w, h, color0);
-  w += x;
-  h /= 4;
-  for (++x; x < w; x += 2) {
-    fillRect(surface, x, y+1, 1, h-2, color1);
-    fillRect(surface, x, y+1+h, 1, h-2, color2);
-    fillRect(surface, x, y+1+2*h, 1, h-2, color3);
-    fillRect(surface, x, y+1+3*h, 1, h-2, color4);
-  }
-}
-
-static void subsampleHLines(SDL_Surface *surface, int x, int y, int w, int h, Uint32 color0, Uint32 color1, Uint32 color2, Uint32 color3, Uint32 color4)
-{
-  fillRect(surface, x, y, w, h, color0);
-  h += y;
-  w /= 4;
-  for (++y; y < h; y += 2) {
-    fillRect(surface, x+1, y, w-2, 1, color1);
-    fillRect(surface, x+1+w, y, w-2, 1, color2);
-    fillRect(surface, x+1+2*w, y, w-2, 1, color3);
-    fillRect(surface, x+1+3*w, y, w-2, 1, color4);
-  }
-}
-
-=======
->>>>>>> a19c38c7
 static void colorSubsampling(SDL_Surface *surface, int x, int y, int w, int h)
 {
   int w8 = mini(h, w/12);
@@ -813,11 +784,8 @@
   bool savebmp = false;
   bool quit = false;
   int width = -1, height = -1;
-<<<<<<< HEAD
   bool fail = false;
-=======
   int mode = MODE_RGB;
->>>>>>> a19c38c7
   for(int i = 1; i < argc; ++i) {
     if(argv[i][0] == '-') {
       switch(argv[i][1]) {
